--- conflicted
+++ resolved
@@ -21,15 +21,9 @@
     "apollo-errors": "1.9.0",
     "apollo-server-express": "2.5.1",
     "argparse": "1.0.10",
-<<<<<<< HEAD
     "async": "3.0.1",
-    "aws-sdk": "2.462.0",
-    "axios": "0.18.0",
-=======
-    "async": "2.6.1",
     "aws-sdk": "2.466.0",
     "axios": "0.19.0",
->>>>>>> f432b973
     "babel-plugin-add-module-exports": "1.0.2",
     "babel-plugin-lodash": "3.3.4",
     "bcrypt": "3.0.6",
