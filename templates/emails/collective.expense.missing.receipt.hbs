--- conflicted
+++ resolved
@@ -8,22 +8,15 @@
     Please submit the receipt for {{fromCollective.name}} card expense.
   </h1>
 </center>
-<<<<<<< HEAD
 <p>
-  You need to provide additional info about the card charge of {{currency expense.amount currency=expense.currency precision=2}} for {{fromCollective.name}}.
-  For accounting reasons, the Fiscal Host will need a description and receipt. The card may be suspended if receipts are not provided.
-=======
-
 {{#if user}}
 A card attached to {{fromCollective.name}} was charged {{currency expense.amount currency=expense.currency
   precision=2}} and we need the responsible admin {{user.firstName}} {{user.lastName}} to input additional
 information.
 {{else}}
-A card attached to {{fromCollective.name}} was charged {{currency expense.amount currency=expense.currency
-  precision=2}} and we need you to input additional information.
+You need to provide additional info about the card charge of {{currency expense.amount currency=expense.currency precision=2}} for {{fromCollective.name}}.
 {{/if}}
-For accounting reasons, your Host will need an accurate description and a copy of the receipt.
->>>>>>> a4cbf3c1
+For accounting reasons, the Fiscal Host will need a description and receipt. The card may be suspended if receipts are not provided.
 </p>
 
 <br />
