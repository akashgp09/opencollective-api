import React from 'react';
import { withApollo } from 'react-apollo';
import PropTypes from 'prop-types';
import TierComponent from '../components/Tier';
import InputField from '../components/InputField';
<<<<<<< HEAD
import MatchingFundWithData from '../components/MatchingFundWithData';
=======
import RequestBitcoin from '../components/RequestBitcoin';
>>>>>>> c15fdcdc
import ActionButton from '../components/Button';
import { Button, Row, Col, Form, InputGroup, FormControl } from 'react-bootstrap';
import { defineMessages, FormattedMessage } from 'react-intl';
import { capitalize, formatCurrency, isValidEmail } from '../lib/utils';
import { getStripeToken } from '../lib/stripe';
import { pick, get } from 'lodash';
import withIntl from '../lib/withIntl';
import { checkUserExistence, signin } from '../lib/api';
import { getPrepaidCardBalanceQuery } from '../graphql/queries';
import colors from '../constants/colors';

class OrderForm extends React.Component {

  static propTypes = {
    order: PropTypes.object.isRequired, // { tier: {}, quantity: Int, interval: String, totalAmount: Int }
    collective: PropTypes.object.isRequired,
    LoggedInUser: PropTypes.object,
    onSubmit: PropTypes.func.isRequired,
    matchingFund: PropTypes.string,
    redeemFlow: PropTypes.bool
  }

  constructor(props) {
    super(props);
    const { intl, order } = props;
    const tier = { ...order.tier };
    
    this.state = {
      isNewUser: true,
      loginSent: false,
      user: {},
      fromCollective: {},
      paymentMethod: {
        type: 'creditcard'
      },
      creditcard: { 
        show: !this.props.redeemFlow,
        save: true,
      },
      prepaidcard: {
        applySent: false,
        loading: false,
        expanded: this.props.redeemFlow
      },
      orgDetails: {
        show: false
      },
      order: order || {},
      result: {}
    };
    
    this.state.order.totalAmount = this.state.order.totalAmount || tier.amount * (tier.quantity || 1);

    this.paymentMethodsOptions = [];
    this.allowOrganizations = (order.tier.type !== 'TICKET');

    this.handleChange = this.handleChange.bind(this);
    this.handleSubmit = this.handleSubmit.bind(this);
    this.error = this.error.bind(this);
    this.resetError = this.resetError.bind(this);
    this.validate = this.validate.bind(this);
    this.resetOrder = this.resetOrder.bind(this);
    this.populateProfiles = this.populateProfiles.bind(this);

    this.messages = defineMessages({
      'order.contributeAs': { id: 'tier.order.contributeAs', defaultMessage: `Contribute as` },
      'order.rsvpAs': { id: 'tier.order.rsvpAs', defaultMessage: `RSVP as` },
      'order.profile.myself': { id: 'tier.order.profile.myself', defaultMessage: `myself` },
      'order.success': { id: 'tier.order.success', defaultMessage: '🎉 Your order has been processed successfully' },
      'order.error': { id: 'tier.order.error', defaultMessage: `An error occured 😳. The order didn't go through. Please try again in a few.` },
      'order.button': { id: 'tier.order.button', defaultMessage: 'place order' },
      'order.organization.create': { id: 'tier.order.organization.create', defaultMessage: `create an organization` },
      'order.profile.logout': { id: 'tier.order.profile.logout', defaultMessage: `logout to create a new profile` },
      'order.organization.name': { id: 'tier.order.organization.name', defaultMessage: `name` },
      'order.organization.website': { id: 'tier.order.organization.website', defaultMessage: `website` },
      'order.organization.twitterHandle': { id: 'tier.order.organization.twitterHandle', defaultMessage: `Twitter` },
      'error.email.invalid': { id: 'error.email.invalid', defaultMessage: 'Invalid email address' },
      'creditcard.label': { id: 'creditcard.label', defaultMessage: 'Credit Card' },
      'creditcard.save': { id: 'creditcard.save', defaultMessage: 'Save credit card to {type, select, user {my account} other {{type} account}}' },
      'creditcard.error': { id: 'creditcard.error', defaultMessage: 'Invalid credit card' },
      'paymentMethod.type': { id: 'paymentMethod.type', defaultMessage: 'Payment method' },
      'paymentMethod.creditcard': { id: 'paymentMethod.creditcard', defaultMessage: 'credit card' },
      'paymentMethod.bitcoin': { id: 'paymentMethod.bitcoin', defaultMessage: 'bitcoin' },
      'prepaidcard.label': {id: 'prepaidcard.label', defaultMessage: 'Gift Card'},
      'prepaidcard.apply': {id: 'prepaidcard.apply', defaultMessage: 'Apply'},
      'prepaidcard.invalid': {id: 'prepaidcard.invalid', defaultMessage: 'Invalid code'},
      'prepaidcard.expired': {id: 'prepaidcard.expired', defaultMessage: 'Expired code'},
      'prepaidcard.loading': {id: 'prepaidcard.loading', defaultMessage: 'Please wait...'},
      'prepaidcard.amountremaining': {id: 'prepaidcard.amountremaining', defaultMessage: 'Valid code. Amount available: '},
      'prepaidcard.amounterror': {id: 'prepaidcard.amounterror', defaultMessage: 'You can only contribute up to the amount available on your gift card.'},

      'ticket.title': { id: 'tier.order.ticket.title', defaultMessage: 'RSVP' },
      'backer.title': { id: 'tier.order.backer.title', defaultMessage: 'Become a {name}' },
      'sponsor.title': { id: 'tier.order.sponsor.title', defaultMessage: 'Become a {name}' },
      'type.label': { id: 'tier.type.label', defaultMessage: 'type' },
      'firstName.label': { id: 'user.firstName.label', defaultMessage: 'first name' },
      'lastName.label': { id: 'user.lastName.label', defaultMessage: 'last name' },
      'company.label': { id: 'user.company.label', defaultMessage: 'company' },
      'website.label': { id: 'user.website.label', defaultMessage: 'website' },
      'twitterHandle.label': { id: 'user.twitterHandle.label', defaultMessage: 'twitter' },
      'twitterHandle.description': { id: 'user.twitterHandle.description', defaultMessage: 'If any' },
      'email.label': { id: 'user.email.label', defaultMessage: 'email' },
      'email.description': { id: 'user.email.description', defaultMessage: '* required' },
      'email.description.login': { id: 'signin.createAccount.description', defaultMessage: 'Welcome back! Click on \"Login\" (or hit Enter) and we will send you a link to login by email.' },
      'email.description.signup': { id: 'signin.emailSent.description', defaultMessage: 'Login email sent. Please follow the instructions in that email to proceed.'},
      'description.label': { id: 'user.description.label', defaultMessage: 'Short bio' },
      'description.description': { id: 'user.description.description', defaultMessage: 'Present yourself in 60 characters or less, if you can!' },
      'totalAmount.label': { id: 'tier.totalAmount.label', defaultMessage: 'Total amount' },
      'startsAt.label': { id: 'tier.startsAt.label', defaultMessage: 'start date and time' },
      'endsAt.label': { id: 'tier.endsAt.label', defaultMessage: 'end date and time' },
      'order.publicMessage.placeholder': { id: 'order.publicMessage.placeholder', defaultMessage: 'Use this space to add a personal message (public)' }
    });

    this.fields = [
      {
        name: 'firstName'
      },
      {
        name: 'lastName'
      },
      {
        name: 'company'
      },
      {
        name: 'website'
      },
      {
        name: 'twitterHandle',
        pre: '@',
        validate: (val) => val.match(/^[A-Za-z0-9_]{1,15}$/)
      },
      {
        name: 'description'
      }
    ]

    this.fields = this.fields.map(field => {
      if (this.messages[`${field.name}.label`]) {
        field.label = intl.formatMessage(this.messages[`${field.name}.label`]);
      }
      if (this.messages[`${field.name}.description`]) {
        field.description = intl.formatMessage(this.messages[`${field.name}.description`]);
      }
      return field;
    })

    this.populateProfiles();
  }

  componentDidMount() {
    this._isMounted = true;
    this.componentWillReceiveProps(this.props);
  }

  populatePaymentMethodTypes() {
    const { intl, collective } = this.props;
    const paymentMethodTypeOptions = [];
    paymentMethodTypeOptions.push({'creditcard': intl.formatMessage(this.messages['paymentMethod.creditcard'])});
    if (collective.currency === 'USD' && !get(this.state, 'order.interval') && !get(this.state, 'order.tier.interval')) {
      paymentMethodTypeOptions.push({'bitcoin': intl.formatMessage(this.messages['paymentMethod.bitcoin'])});
    }
    return paymentMethodTypeOptions;
  }

  populatePaymentMethods(CollectiveId) {
    const { LoggedInUser } = this.props;
    let paymentMethods = [], paymentMethodsOptions = [];

    const collective = this.collectivesById[CollectiveId];

    const generateOptionsForCollective = (collective) => {
      return paymentMethods.map(pm => {
        const value = pm.uuid
        const label = `💳  \xA0\xA0${collective.name} - ${pm.data.brand} ${pm.data.funding} ${pm.name} - exp ${pm.data.expMonth}/${pm.data.expYear}`;
        const option = {};
        option[value] = label;
        return option;
      });
    }

    if (collective) {
      paymentMethods = (collective.paymentMethods || []).filter(pm => pm.service === 'stripe');
      paymentMethodsOptions = generateOptionsForCollective(collective);
    }

    if (LoggedInUser && CollectiveId !== LoggedInUser.CollectiveId) {
      paymentMethods = [... paymentMethods, ...LoggedInUser.collective.paymentMethods].filter(pm => pm.service === 'stripe');
      paymentMethodsOptions = [...paymentMethodsOptions, ... generateOptionsForCollective(this.collectivesById[LoggedInUser.CollectiveId])];
    }

    paymentMethodsOptions.push({'other': 'other'});

    this.paymentMethods = paymentMethods;
    this.paymentMethodsOptions = paymentMethodsOptions;

    return paymentMethodsOptions;
  }

  /**
   * Populate the profiles available based on the current logged in user
   * If the tier is a ticket, you can only order the ticket as an individual
   * Otherwise, you can order a tier as an individual or as any organization that you are an admin of
   * @param {*} LoggedInUser 
   */
  populateProfiles(LoggedInUser) {
    const { intl } = this.props;
    const fromCollectiveOptions = [], collectivesById = {};

    if (LoggedInUser) {
      fromCollectiveOptions.push({ [LoggedInUser.CollectiveId]: LoggedInUser.collective.name });
      collectivesById[LoggedInUser.CollectiveId] = LoggedInUser.collective;
      LoggedInUser.memberOf.map(membership => {
        if (membership.collective.type === 'COLLECTIVE') return;
        if (membership.collective.type === 'EVENT') return;
        if (membership.collective.type === 'ORGANIZATION' && !this.allowOrganizations) return;
        if (['ADMIN','HOST'].indexOf(membership.role) === -1) return;
        const value = membership.collective.id;
        const label = membership.collective.name;
        collectivesById[value] = pick(membership.collective, ['id', 'type', 'name', 'paymentMethods'])
        fromCollectiveOptions.push({ [value]: label });
      })
    } else {
      fromCollectiveOptions.push({ 'myself': intl.formatMessage(this.messages['order.profile.myself']) });
    }

    if (this.allowOrganizations) {
      fromCollectiveOptions.push({ 'organization': intl.formatMessage(this.messages['order.organization.create']) });
    } else if (LoggedInUser) {
      fromCollectiveOptions.push({ 'logout': intl.formatMessage(this.messages['order.profile.logout']) });
    }

    this.collectivesById = collectivesById;
    this.fromCollectiveOptions = fromCollectiveOptions;
    return fromCollectiveOptions;
  }

  componentWillReceiveProps(props) {
    const { LoggedInUser } = props;
    if (!LoggedInUser) return;
    if (!this._isMounted) return; // Fixes error: Can only update a mounted or mounting component
    this.setState({ LoggedInUser, isNewUser: !Boolean(LoggedInUser) });
    this.populateProfiles(LoggedInUser);
    setTimeout(() => this.selectProfile(LoggedInUser.CollectiveId), 0); // need to pass a cycle to let setState take effect
  }

  logout() {
    window.localStorage.removeItem('accessToken');
    window.location.replace(window.location.href);
  }

  selectProfile(profile) {
    if (profile === 'logout') {
      return this.logout();
    }
    const CollectiveId = isNaN(profile) ? null : profile;
    const collective = CollectiveId && this.collectivesById[CollectiveId];
    let fromCollective = {};
    if (collective) {
      fromCollective = {
        id: CollectiveId,
        type: collective.type,
        name: collective.name
      }
    }
    const newState = {
      ...this.state,
      fromCollective,
      orgDetails: {
        show: Boolean(profile === 'organization')
      },
      creditcard: {
        show: true
      }
    };

    if (collective) {
      this.populatePaymentMethods(CollectiveId);
      if (this.paymentMethods.length > 0) {
        newState.creditcard = { uuid: this.paymentMethods[0].uuid };
      } else {
        newState.creditcard = { save: true }; // reset to default value
      }
    }

    this.setState(newState);
    if (typeof window !== "undefined") {
      window.state = newState;
    }
  }

  handleChange(obj, attr, value) {
    this.resetError();
    const newTier = { ...this.state.order.tier }
    const newOrder = { ...this.state.order };
    const newState = Object.assign({}, this.state, {order: newOrder, tier: newTier});
    if (value === 'null') {
      value = null;
    }
    if (value !== undefined) {
      newState[obj][attr] = value;
    } else if (attr === null) {
      newState[obj] = {};
    } else {
      newState[obj] = Object.assign({}, this.state[obj], attr);
    }

    if (obj === 'creditcard' && attr.uuid === 'other') {
      newState.creditcard.show = true;
    }

    if (attr === 'tier') {
      newState.order.totalAmount = newState.order.tier.amount * (newState.order.tier.quantity || 1);
      if (newState.order.tier.quantity) {
        newState.order.quantity = newState.order.tier.quantity;
      }
      if (newState.order.tier.hasOwnProperty('interval')) {
        newState.order.interval = newState.order.tier.interval;
        if (newState.order.interval) {
          newState.paymentMethod.type = 'creditcard';
        }
      }
    }

    if (attr === 'email') {
      checkUserExistence(value).then(exists => {
        this.setState({ isNewUser: !exists });
      });
    }

    if (newState.paymentMethod.type === 'bitcoin') {
      // We regenerate a new BTC address if we don't have one yet
      // or if we change the details of the user (email, fromCollective) or of the order (tier)
      if (!this.state.paymentMethod.uri || (attr === 'tier' || attr === 'fromCollective' || attr === 'email')) {
        this.getBTCPaymentAddress(newState);
      }
    }

    this.setState(newState);
    if (typeof window !== "undefined") {
      window.state = newState;
    }
  }

  async handleSubmit() {
    if (! await this.validate()) return false;
    this.setState({ loading: true });

    const { paymentMethod, order, fromCollective, user } = this.state;
    const tier = order.tier;

    const quantity = tier.quantity || 1;
    const OrderInputType = {
      user,
      fromCollective,
      publicMessage: order.publicMessage,
      quantity,
      interval: order.interval || tier.interval,
      totalAmount: (quantity * tier.amount) || order.totalAmount,
<<<<<<< HEAD
      matchingFund: order.matchingFund,
      paymentMethod: sanitizedCard
=======
      paymentMethod
>>>>>>> c15fdcdc
    };

    if (tier.id) {
      OrderInputType.tier = { id: tier.id, amount: tier.amount };
    }
    console.log(">>> OrderForm onSubmit", OrderInputType);
    await this.props.onSubmit(OrderInputType);
    this.setState({ loading: false });
  }

  error(msg) {
    this.setState({ result: { error: msg }});
  }

  resetError() {
    this.setState({ result: { error: null }});
  }

  async validate() {
    const { intl } = this.props;
    const { order, user, creditcard, prepaidcard, paymentMethod } = this.state;
    const newState = {...this.state};
    // validate email
    if (this.state.isNewUser && !isValidEmail(user.email)) {
      this.setState({ result: { error: intl.formatMessage(this.messages['error.email.invalid']) }});
      return false;
    }

    // validate payment method
    if (order.totalAmount > 0) {
      if (paymentMethod.type === 'bitcoin') {
        return true;
      }
      // favors prepaidcard over credit card
      if (prepaidcard.valid) {
        if (prepaidcard.balance < order.totalAmount) {
          this.setState({ result: { error: intl.formatMessage(this.messages['prepaidcard.amounterror'])}});
          return false;
        }
        newState.paymentMethod = { token: prepaidcard.token,  service: 'prepaid', uuid: prepaidcard.uuid };
        this.setState(newState);
        return true;

      } else if (creditcard.uuid && creditcard.uuid.length === 36) {
        newState.paymentMethod = { uuid: creditcard.uuid };
        this.setState(newState);
        return true;
      } else {
        let res;
        try {
          res = await getStripeToken('cc', creditcard);
        } catch (e) {
          console.log(">>> error: ", e);
          this.setState({ result: { error: e }})
          return false;
        }
        const last4 = res.card.last4;
        const paymentMethod = {
          name: last4,
          token: res.token,
          service: 'stripe',
          type: 'creditcard',
          data: {
            fullName: res.card.full_name,
            expMonth: res.card.exp_month,
            expYear: res.card.exp_year,
            brand: res.card.brand,
            country: res.card.country,
            funding: res.card.funding,
            zip: res.card.address_zip
          },
          save: creditcard.save
        };
        newState.paymentMethod = paymentMethod;
        this.setState(newState);
        return true;
      }
    } 
    return true;
  }

  resetOrder() {
    this.setState({ order: {} });
  }

  signin() {
    signin(this.state.user, window.location.href).then(() => {
      this.setState({ loginSent: true })
    })
  }

  async applyPrepaidCardBalance() {
    const { prepaidcard, creditcard, order } = this.state;

    this.setState({
      prepaidcard: Object.assign(prepaidcard, { applySent: true, loading: true })});
    const { token } = prepaidcard;
    const result = await this.props.client.query({
      query: getPrepaidCardBalanceQuery,
      variables: { token }
    })
    this.setState({ prepaidcard: Object.assign(prepaidcard, { loading: false})})

    if (result.data && result.data.prepaidPaymentMethod) {

      // force a tier of the whole amount with null interval
      const tier = {
        interval: null,
        amount: result.data.prepaidPaymentMethod.balance,
        currency: result.data.prepaidPaymentMethod.currency,
        description: "Thank you 🙏",
        name: "Gift Card"
      }
      
      this.setState({ 
        prepaidcard: Object.assign(prepaidcard, 
          {...result.data.prepaidPaymentMethod, valid: true }),
        creditcard: Object.assign(creditcard,
          { show: false }),
        order: Object.assign(order, {interval: null, totalAmount: result.data.prepaidPaymentMethod.balance, tier})
      });
    }
  }

  getBTCPaymentAddress(state) {
    const { order } = state;
    if (!get(order, 'totalAmount')) return;
    const { LoggedInUser, collective } = this.props;
    console.log(">>> getBTCPaymentAddress", state, "LoggedInUser", LoggedInUser);
    const email = LoggedInUser ? LoggedInUser.email : get(state, 'user.email');
    const name = LoggedInUser ? LoggedInUser.name : get(state, 'user.name');

    if (!email) {
      return console.error("Impossible to create a bitcoin address without an email address");
    }

    const metadata = {
      CollectiveId: collective.id,
      UserId: get(LoggedInUser, 'id'),
      FromCollectiveId: get(state, 'fromCollective.id'),
      TierId: get(state, 'tier.id'),
    };

    return getStripeToken('btc', { email, name, metadata, amount: order.totalAmount }).then(res => {
      const paymentMethod = {
        service: "stripe",
        type: "bitcoin",
        currency: "BTC",
        amount: res.card.amount,
        uri: res.card.uri,
        token: res.token
      };
      this.setState({ paymentMethod });
    });
  }

  render() {
    const { intl, collective, LoggedInUser } = this.props;
    const { order, prepaidcard, creditcard, fromCollective } = this.state;
    const currency = order.tier.currency || collective.currency;

    const showNewCreditCardForm = !prepaidcard.show && creditcard.show && (!creditcard.uuid || creditcard.uuid === 'other');

    const inputEmail = {
      type: 'email',
      name: 'email',
      required: true,
      focus: true,
      label: `${intl.formatMessage(this.messages['email.label'])}*`,
      description: intl.formatMessage(this.messages['email.description']),
      defaultValue: order['email'],
      onChange: (value) => this.handleChange("user", "email", value)
    };
    if (!this.state.isNewUser) {
      inputEmail.button = <Button onClick={() => this.signin()} focus={true}>Login</Button>;
      if (!this.state.loginSent) {
        inputEmail.description = intl.formatMessage(this.messages['email.description.login']);
      } else {
        inputEmail.button = <Button disabled={true}>Login</Button>;
        inputEmail.description = intl.formatMessage(this.messages['email.description.signup']);
      }
    }

    const inputPrepaidcard = {
      type: 'text',
      name: 'prepaidcard',
      button: <Button 
        className='prepaidapply'
        disabled={prepaidcard.loading}
        onClick={() => this.applyPrepaidCardBalance()}>
        {intl.formatMessage(this.messages['prepaidcard.apply'])}
        </Button>,
      required: true,
      label: intl.formatMessage(this.messages['prepaidcard.label']),
      defaultValue: prepaidcard['token'],
      onChange: (value) => this.handleChange("prepaidcard", "token", value)
    };

    if (prepaidcard.applySent) {
      if (prepaidcard.loading) {   
        inputPrepaidcard.description = intl.formatMessage(this.messages['prepaidcard.loading']);
      } else if (prepaidcard.valid) {
        inputPrepaidcard.description = `${intl.formatMessage(this.messages['prepaidcard.amountremaining'])} ${formatCurrency(prepaidcard.balance, prepaidcard.currency)}`;
      } else {
        inputPrepaidcard.description = intl.formatMessage(this.messages['prepaidcard.invalid'])
      }
    }

    return (
      <div className="OrderForm">
        <style jsx global>{`
          .prepaidcard span {
            max-width: 350px;
          }
        `}</style>
        <style jsx>{`
        h2 {
          margin: 3rem 0 3rem 0;
        }
        .OrderForm {
          max-width: 700px;
          margin: 0 auto;
        }
        .userDetailsForm {
          overflow: hidden;
        }
        .paymentDetails {
          overflow: hidden;
        }
        .OrderForm :global(.tier) {
          margin: 0 0 1rem 0;
        }
        label {
          max-width: 100%;
          padding-right: 1rem;
        }
        .actions {
          margin: 6rem auto;
          text-align: center;
          max-width: 400px
        }
        .result {
          margin-top: 3rem;
        }
        .result div {
          width: 100%;
        }
        .error {
          color: red;
          font-weight: bold;
        }
        :global(.col-sm-12) {
          width: 100%;
        }
        .value {
          padding-top: 7px;
          display: inline-block;
        }
        .disclaimer {
          margin: 0.5rem;
          font-size: 1.2rem;
        }
        .bitcoin.disclaimer {
          margin: -1rem 0 2rem;
        }
        p {
          margin-top: -2.5rem;
          color: #737373;
        }
        .gift-card-expander {
          color: ${colors.blue};
          margin-left: 183px;
        }
        @media (min-width: 768px) {
          .actions {
            margin: 6rem 0 6rem 26%;
          }
        }
        `}</style>
        <Form horizontal>
          <div className="userDetailsForm">
            <h2><FormattedMessage id="tier.order.userDetails" defaultMessage="User details" /></h2>
            <p>
              { !LoggedInUser && <FormattedMessage id="tier.order.userdetails.description" defaultMessage="If you wish to remain anonymous, only provide an email address without any other personal details." /> }
              { LoggedInUser && <FormattedMessage id="tier.order.userdetails.description.loggedin" defaultMessage="If you wish to remain anonymous, logout and use another email address without providing any other personal details." /> }
            </p>

            { !LoggedInUser &&
              <Row key={`email.input`}>
                <Col sm={12}>
                  <InputField
                    className="horizontal"
                    {...inputEmail}
                    />
                </Col>
              </Row>
            }
            { !LoggedInUser && this.state.isNewUser && this.fields.map(field => (
              <Row key={`${field.name}.input`}>
                <Col sm={12}>
                  <InputField
                    className="horizontal"
                    {...field}
                    defaultValue={this.state.user[field.name]}
                    onChange={(value) => this.handleChange("user", field.name, value)}
                    />
                </Col>
              </Row>
            ))}

            { this.fromCollectiveOptions.length > 1 &&
              <InputField
                className="horizontal"
                type="select"
                label={intl.formatMessage(this.messages[order.tier.type === 'TICKET' ? 'order.rsvpAs' : 'order.contributeAs'])}
                name="fromCollectiveSelector"
                defaultValue={get(this.state, 'fromCollective.id')}
                onChange={CollectiveId => this.selectProfile(CollectiveId)}
                options={this.fromCollectiveOptions}
                />
            }

        </div>
        { !fromCollective.id && this.state.orgDetails.show &&
          <div className="organizationDetailsForm">
            <h2><FormattedMessage id="tier.order.organizationDetails" defaultMessage="Organization details" /></h2>
            <p><FormattedMessage id="tier.order.organizationDetails.description" defaultMessage="Create an organization. You can edit it later to add other members." /></p>
            <Row key={`organization.name.input`}>
              <Col sm={12}>
                <InputField
                  className="horizontal"
                  type="text"
                  name="organization_name"
                  label={intl.formatMessage(this.messages['order.organization.name'])}
                  onChange={(value) => this.handleChange("fromCollective", "name", value)}
                  />
              </Col>
            </Row>
            <Row key={`organization.website.input`}>
              <Col sm={12}>
                <InputField
                  className="horizontal"
                  type="text"
                  name="organization_website"
                  pre="http://"
                  label={intl.formatMessage(this.messages['order.organization.website'])}
                  onChange={(value) => this.handleChange("fromCollective", "website", value)}
                  />
              </Col>
            </Row>
            <Row key={`organization.twitterHandle.input`}>
              <Col sm={12}>
                <InputField
                  className="horizontal"
                  type="text"
                  name="organization_twitterHandle"
                  pre="@"
                  label={intl.formatMessage(this.messages['order.organization.twitterHandle'])}
                  onChange={(value) => this.handleChange("fromCollective", "twitterHandle", value)}
                  />
              </Col>
            </Row>
          </div>
        }

        <div className="order">
          <h2>
            { order.tier.type !== 'TICKET' && <FormattedMessage id="tier.order.contributionDetails" defaultMessage="Contribution details" /> }
            { order.tier.type === 'TICKET' && <FormattedMessage id="tier.order.ticketDetails" defaultMessage="Ticket details" /> }
          </h2>
          <Row>
            <Col sm={12}>
              <div className="form-group">
                <label className="col-sm-3 control-label">
                  { order.tier.type !== 'TICKET' && <FormattedMessage id="tier.order.contribution" defaultMessage="Contribution" /> }
                  { order.tier.type === 'TICKET' && <FormattedMessage id="tier.order.ticket" defaultMessage="Ticket" /> }
                </label>
                <Col sm={9}>
                  <TierComponent
                    tier={order.tier}
                    values={{
                      quantity: order.tier.quantity || order.quantity, // TODO: confusing, need to fix
                      interval: order.interval || order.tier.interval,
                      amount: order.totalAmount,
                    }}
                    onChange={(tier) => this.handleChange('order', 'tier', tier)}
                    />
                </Col>
              </div>
            </Col>
          </Row>
          { this.props.matchingFund &&
            <Row>
              <Col sm={12}>
                <MatchingFundWithData
                  collective={collective}
                  order={order}
                  uuid={this.props.matchingFund}
                  onChange={(matchingFund => this.handleChange('order', 'matchingFund', matchingFund))}
                  />
              </Col>
            </Row>
          }
          <Row>
            <Col sm={12}>
            <InputField
              label="Message (public)"
              type="textarea"
              name="publicMessage"
              className="horizontal"
              placeholder={intl.formatMessage(this.messages['order.publicMessage.placeholder'])}
              defaultValue={order.publicMessage}
              onChange={(value) => this.handleChange("order", "publicMessage", value)}
              />
            </Col>
          </Row>
        </div>

        { order.totalAmount > 0 &&
          <div className="paymentDetails">
            <h2><FormattedMessage id="tier.order.paymentDetails" defaultMessage="Payment details" /></h2>
            <Row>
              <Col sm={12}>
                <InputField
                className="horizontal"
                type="select"
                name="paymentMethodTypeSelector"
                options={this.populatePaymentMethodTypes()}
                label={intl.formatMessage(this.messages['paymentMethod.type'])}
                onChange={(value) => this.handleChange("paymentMethod", "type", value)}
                />
              </Col>
            </Row>
            { this.state.paymentMethod.type === 'bitcoin' &&
              <Row>
                <Col sm={12}>
                <div className="form-group">
                  <label className="col-sm-3 control-label">
                  </label>
                  <Col sm={9}>
                    <div className="bitcoin disclaimer">
                      <FormattedMessage id="paymentMethod.bitcoin.disclaimer" defaultMessage="Note: Bitcoin donations are automatically converted to US dollars (USD). Only one time donations are supported. The bitcoin address (and QR code) is different for each donation (so please don't share this address)." />
                    </div>
                    <RequestBitcoin
                      USDamount={order.totalAmount}
                      satoshis={this.state.paymentMethod.amount}
                      uri={this.state.paymentMethod.uri}
                      email={LoggedInUser ? LoggedInUser.email : get(this.state, 'user.email')}
                      />
                  </Col>
                </div>
                </Col>
              </Row>
            }

            { this.state.paymentMethod.type === 'creditcard' &&
              <Row>
                <Col sm={12}>
                  { this.paymentMethodsOptions && this.paymentMethodsOptions.length > 1 &&
                    <InputField
                      type="select"
                      className="horizontal"
                      label={intl.formatMessage(this.messages['creditcard.label'])}
                      name="creditcardSelector"
                      onChange={uuid => this.handleChange("creditcard", { uuid })}
                      options={this.paymentMethodsOptions}
                      />
                  }
                  { showNewCreditCardForm &&
                    <div>
                      <InputField
                        label={intl.formatMessage(this.messages['creditcard.label'])}
                        type="creditcard"
                        name="creditcard"
                        className="horizontal"
                        onChange={(creditcardObject) => this.handleChange("creditcard", creditcardObject)}
                        />
                      <InputField
                        description={intl.formatMessage(this.messages['creditcard.save'], { type: fromCollective.type && fromCollective.type.toLowerCase() || 'user' })}
                        className="horizontal"
                        name="saveCreditCard"
                        type="checkbox"
                        defaultValue={true}
                        onChange={value => this.handleChange("creditcard", "save", value)}
                        />
                    </div>
                  }
                  <div>
                    {!prepaidcard.expanded &&
                      <a className='gift-card-expander' onClick={() => this.setState({
                        prepaidcard: Object.assign({}, this.state.prepaidcard, {expanded: true})
                      })}> Use a Gift Card </a>
                    }
                    {prepaidcard.expanded &&
                      <Row key={`prepaidcard.input`}>
                        <Col sm={12}>
                          <InputField
                            className="horizontal"
                            {...inputPrepaidcard}
                            />
                        </Col>
                      </Row>
                    }
                  </div>
                </Col>
              </Row>
            }
          </div>
        }

        { order.totalAmount > 0 && !collective.host &&
          <div className="error">
            <FormattedMessage id="order.error.hostRequired" defaultMessage="This collective doesn't have a host that can receive money on their behalf" />
          </div>
        }
        { (collective.host || order.totalAmount === 0) &&
          <div className="actions">
            <div className="submit">
              <ActionButton className="blue" ref="submit" onClick={this.handleSubmit} disabled={this.state.loading}>
                {this.state.loading ? <FormattedMessage id='loading' defaultMessage='loading' /> : order.tier.button || capitalize(intl.formatMessage(this.messages['order.button']))}
              </ActionButton>
            </div>
            { order.totalAmount > 0 &&
              <div className="disclaimer">
                <FormattedMessage
                  id="collective.host.disclaimer"
                  defaultMessage="By clicking above, you are pledging to give the host ({hostname}) {amount} {interval, select, month {per month} year {per year} other {}} for {collective}."
                  values={
                    {
                      hostname: collective.host.name,
                      amount: formatCurrency(order.totalAmount, currency),
                      interval: order.interval || order.tier.interval,
                      collective: collective.name
                    }
                  } />
                  { (order.interval || order.tier.interval) &&
                    <div>
                      <FormattedMessage id="collective.host.cancelanytime" defaultMessage="You can cancel anytime." />
                    </div>
                  }
              </div>
            }
            <div className="result">
              { this.state.loading && <div className="loading">Processing...</div> }
              { this.state.result.success &&
                <div className="success">
                  {this.state.result.success}
                </div>
              }
              { this.state.result.error &&
                <div className="error">
                  {this.state.result.error}
                </div>
              }
            </div>
          </div>
        }
          
      </Form>
        
      </div>
    )
  }
}

export default withIntl(withApollo(OrderForm));<|MERGE_RESOLUTION|>--- conflicted
+++ resolved
@@ -3,11 +3,8 @@
 import PropTypes from 'prop-types';
 import TierComponent from '../components/Tier';
 import InputField from '../components/InputField';
-<<<<<<< HEAD
 import MatchingFundWithData from '../components/MatchingFundWithData';
-=======
 import RequestBitcoin from '../components/RequestBitcoin';
->>>>>>> c15fdcdc
 import ActionButton from '../components/Button';
 import { Button, Row, Col, Form, InputGroup, FormControl } from 'react-bootstrap';
 import { defineMessages, FormattedMessage } from 'react-intl';
@@ -366,12 +363,8 @@
       quantity,
       interval: order.interval || tier.interval,
       totalAmount: (quantity * tier.amount) || order.totalAmount,
-<<<<<<< HEAD
       matchingFund: order.matchingFund,
-      paymentMethod: sanitizedCard
-=======
       paymentMethod
->>>>>>> c15fdcdc
     };
 
     if (tier.id) {
